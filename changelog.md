--- conflicted
+++ resolved
@@ -2,14 +2,11 @@
 
 ## 0.9.3 / ???
 
-<<<<<<< HEAD
 * Support `.fnlm` files.
-=======
 * Remove old reloading mechanism in favor of the `,reload` REPL
   command
 * Obsolete `fennel-mode-annotate-completion` in favor of
   `fennel-proto-repl`
->>>>>>> 53490316
 
 ## 0.9.2 / 2025-03-13
 
