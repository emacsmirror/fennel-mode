;;; fennel-mode.el --- A major-mode for editing Fennel code

;; Copyright © 2018-2021 Phil Hagelberg and contributors

;; Author: Phil Hagelberg
;; URL: https://gitlab.com/technomancy/fennel-mode
;; Version: 0.3.0
;; Created: 2018-02-18
;; Package-Requires: ((emacs "25.1"))
;;
;; Keywords: languages, tools

;;; Commentary:

;; Provides font-lock, indentation, navigation, and repl for Fennel code.

;;; License:

;; This program is free software; you can redistribute it and/or
;; modify it under the terms of the GNU General Public License
;; as published by the Free Software Foundation; either version 3
;; of the License, or (at your option) any later version.
;;
;; This program is distributed in the hope that it will be useful,
;; but WITHOUT ANY WARRANTY; without even the implied warranty of
;; MERCHANTABILITY or FITNESS FOR A PARTICULAR PURPOSE.  See the
;; GNU General Public License for more details.
;;
;; You should have received a copy of the GNU General Public License
;; along with GNU Emacs; see the file COPYING.  If not, write to the
;; Free Software Foundation, Inc., 51 Franklin Street, Fifth Floor,
;; Boston, MA 02110-1301, USA.

;;; Code:
(require 'lisp-mode)
(require 'inf-lisp)
(require 'xref)

(declare-function paredit-open-curly "ext:paredit")
(declare-function paredit-close-curly "ext:paredit")
(declare-function lua-mode "ext:lua-mode")

(defcustom fennel-mode-switch-to-repl-after-reload t
  "If the focus should switch to the repl after a module reload."
  :group 'fennel-mode
  :type 'boolean
  :package-version '(fennel-mode "0.10.0"))

(defcustom fennel-program "fennel --repl"
  "Command to run the fennel REPL."
  :group 'fennel-mode
  :type 'string
  :package-version '(fennel-mode "0.10.0"))

(make-variable-buffer-local
 (defvar fennel-repl--last-fennel-buffer nil))

(defun fennel-show-documentation (symbol)
  "Show SYMBOL documentation in the REPL."
  (interactive (lisp-symprompt "Documentation" (lisp-fn-called-at-pt)))
  (comint-proc-query
   (inferior-lisp-proc)
   (format "%s\n" `(do (print ,(format "\"Documentation for %s:\"" symbol))
                       (doc ,symbol)))))

(defun fennel-show-variable-documentation (symbol)
  "Show SYMBOL documentation in the REPL.

Main difference from `fennel-show-documentation' is that rather
than a function, a variable at point is picked automatically."
  (interactive (lisp-symprompt "Documentation" (lisp-var-at-pt)))
  (fennel-show-documentation symbol))

(defun fennel-show-arglist (symbol)
  "Query SYMBOL in the scope for arglist.

Multi-syms are queried as is as those are fully qualified.

Non-multi-syms are first queried in the specials field of
Fennel's scope.  If not found, then ___replLocals___ is tried.
Finally _G is queried.  This should roughly match the symbol
lookup that Fennel does in the REPL."
  (interactive (lisp-symprompt "Arglist" (lisp-fn-called-at-pt)))
  (comint-proc-query
   (inferior-lisp-proc)
   (format "%s\n" (if (string-match-p "\\." (format "%s" symbol))
                      `(let [fennel (require :fennel)]
                         (print ,(format "\"Arglist for %s:\"" symbol))
                         (-> ,symbol
                           (fennel.metadata:get :fnl/arglist)
                           (or [,(format "\"no arglist available for %s\"" symbol)])
                           (table.concat "\" \"")
                           print))
                    `(let [fennel (require :fennel)
                                  scope (fennel.scope)
                                  str ,(format "\"%s\"" symbol)]
                       (print ,(format "\"Arglist for %s:\"" symbol))
                       (-> (,"." scope.specials str)
                         (or (,"." scope.macros str))
                         (or (,"." ___replLocals___ str))
                         (or (,"." _G str))
                         (fennel.metadata:get :fnl/arglist)
                         (or [,(format "\"no arglist available for %s\"" symbol)])
                         (table.concat "\" \"")
                         print))))))

;;;###autoload
(define-derived-mode fennel-repl-mode inferior-lisp-mode "Fennel REPL"
  "Major mode for Fennel REPL."
  (set (make-local-variable 'inferior-lisp-prompt) ">> ")
<<<<<<< HEAD
  (set (make-local-variable 'lisp-indent-function) 'fennel-indent-function)
  (set (make-local-variable 'lisp-doc-string-elt-property) 'fennel-doc-string-elt)
  (set (make-local-variable 'comment-end) "")
  (set (make-local-variable 'completion-at-point-functions) '(fennel-complete)))
=======
  (set (make-local-variable 'lisp-arglist-command) fennel-arglist-command)
  (make-local-variable 'completion-at-point-functions)
  (add-to-list 'completion-at-point-functions 'fennel-complete))
>>>>>>> 2bb0e828

(define-key fennel-repl-mode-map (kbd "TAB") 'completion-at-point)
(define-key fennel-repl-mode-map (kbd "C-c C-f") 'fennel-show-documentation)
(define-key fennel-repl-mode-map (kbd "C-c C-d") 'fennel-show-documentation)
(define-key fennel-repl-mode-map (kbd "C-c C-v") 'fennel-show-variable-documentation)
(define-key fennel-repl-mode-map (kbd "C-c C-a") 'fennel-show-arglist)

(defvar fennel-repl--buffer "*Fennel REPL*")

(defun fennel-repl--start (&optional ask-for-command?)
  "Launch the Fennel REPL.

If ASK-FOR-COMMAND? is supplied, asks for the command to use via
the prompt."
  (if (not (comint-check-proc fennel-repl--buffer))
      (let* ((cmd (or (and ask-for-command? (read-from-minibuffer "Command: "))
                      fennel-program))
             (cmdlist (split-string cmd)))
        (set-buffer (apply #'make-comint "Fennel REPL" (car cmdlist) nil (cdr cmdlist)))
        (fennel-repl-mode)
        (setq inferior-lisp-buffer fennel-repl--buffer)))
  (get-buffer fennel-repl--buffer))

(defvar fennel-module-name nil
  "Buffer-local value for storing the current file's module name.")

(defvar fennel-mode-syntax-table
  (let ((table (copy-syntax-table lisp-mode-syntax-table)))
    (modify-syntax-entry ?\{ "(}" table)
    (modify-syntax-entry ?\} "){" table)
    (modify-syntax-entry ?\[ "(]" table)
    (modify-syntax-entry ?\] ")[" table)
    (modify-syntax-entry ?# "w" table)
    table))

;; see syntax.fnl to generate these next two forms:
(defvar fennel-keywords
  '("#" "%" "*" "+" "-" "->" "->>" "-?>" "-?>>" "." ".." "/" "//" ":" "<"
    "<=" "=" ">" ">=" "?." "^" "and" "band" "bnot" "bor" "bxor" "collect"
    "comment" "do" "doc" "doto" "each" "eval-compiler" "fn" "for" "global"
    "hashfn" "icollect" "if" "import-macros" "include" "lambda" "length"
    "let" "local" "lshift" "lua" "macro" "macrodebug" "macros" "match" "not"
    "not=" "or" "partial" "pick-args" "pick-values" "quote" "require-macros"
    "rshift" "set" "set-forcibly!" "tset" "values" "var" "when" "while" "where"
    "with-open" "~=" "λ"))

(defvar fennel-builtins
  '("assert" "bit32.arshift" "bit32.band" "bit32.bnot" "bit32.bor"
    "bit32.btest" "bit32.bxor" "bit32.extract" "bit32.lrotate" "bit32.lshift"
    "bit32.replace" "bit32.rrotate" "bit32.rshift" "collectgarbage"
    "coroutine.create" "coroutine.isyieldable" "coroutine.resume"
    "coroutine.running" "coroutine.status" "coroutine.wrap" "coroutine.yield"
    "debug.debug" "debug.gethook" "debug.getinfo" "debug.getlocal"
    "debug.getmetatable" "debug.getregistry" "debug.getupvalue"
    "debug.getuservalue" "debug.sethook" "debug.setlocal"
    "debug.setmetatable" "debug.setupvalue" "debug.setuservalue"
    "debug.traceback" "debug.upvalueid" "debug.upvaluejoin" "dofile" "error"
    "getmetatable" "io.close" "io.flush" "io.input" "io.lines" "io.open"
    "io.output" "io.popen" "io.read" "io.tmpfile" "io.type" "io.write"
    "ipairs" "load" "loadfile" "math.abs" "math.acos" "math.asin" "math.atan"
    "math.atan2" "math.ceil" "math.cos" "math.cosh" "math.deg" "math.exp"
    "math.floor" "math.fmod" "math.frexp" "math.ldexp" "math.log"
    "math.log10" "math.max" "math.min" "math.modf" "math.pow" "math.rad"
    "math.random" "math.randomseed" "math.sin" "math.sinh" "math.sqrt"
    "math.tan" "math.tanh" "math.tointeger" "math.type" "math.ult" "next"
    "os.clock" "os.date" "os.difftime" "os.execute" "os.exit" "os.getenv"
    "os.remove" "os.rename" "os.setlocale" "os.time" "os.tmpname"
    "package.loadlib" "package.searchpath" "pairs" "pcall" "print" "rawequal"
    "rawget" "rawlen" "rawset" "require" "select" "setmetatable"
    "string.byte" "string.char" "string.dump" "string.find" "string.format"
    "string.gmatch" "string.gsub" "string.len" "string.lower" "string.match"
    "string.pack" "string.packsize" "string.rep" "string.reverse"
    "string.sub" "string.unpack" "string.upper" "table.concat" "table.insert"
    "table.move" "table.pack" "table.remove" "table.sort" "table.unpack"
    "tonumber" "tostring" "type" "utf8.char" "utf8.codepoint" "utf8.codes"
    "utf8.len" "utf8.offset" "xpcall"))

(defvar fennel-local-fn-pattern
  (rx (syntax open-parenthesis)
      (or "fn" "lambda" "λ") (1+ space)
      (group (1+ (or (syntax word) (syntax symbol) "-" "_")))))

(defvar fennel-font-lock-keywords
  `((,fennel-local-fn-pattern 1 font-lock-variable-name-face)
    (,(rx (syntax open-parenthesis)
          (or "fn" "lambda" "λ") (1+ space)
          (group (and (not (any "["))
                      (1+ (or (syntax word) (syntax symbol))))))
     1 font-lock-variable-name-face)
    (,(regexp-opt fennel-keywords 'symbols) . font-lock-keyword-face)
    (,(regexp-opt fennel-builtins 'symbols) . font-lock-builtin-face)
    (,(rx bow "$" (optional digit) eow) . font-lock-keyword-face)
    (,(rx (group ":" (1+ word))) 0 font-lock-builtin-face)
    (,(rx (group letter (0+ word) "." (1+ word))) 0 font-lock-type-face)
    (,(rx bow "&" (optional "as") eow) . font-lock-keyword-face)))

(defun fennel-font-lock-setup ()
  "Setup font lock for keywords."
  (setq font-lock-defaults
        '(fennel-font-lock-keywords nil nil (("+-*/.<>=!?$%_&:" . "w")))))

(defvar calculate-lisp-indent-last-sexp)

(defun fennel-indent-function (indent-point state)
  "Simplified version of function `lisp-indent-function'.

INDENT-POINT is the position at which the line being indented begins.
Point is located at the point to indent under (for default indentation);
STATE is the `parse-partial-sexp' state for that position."
  (let ((normal-indent (current-column)))
    (goto-char (1+ (elt state 1)))
    (parse-partial-sexp (point) calculate-lisp-indent-last-sexp 0 t)
    (let* ((fn (buffer-substring (point) (progn (forward-sexp 1) (point))))
           (open-paren (elt state 1))
           (method (get (intern-soft fn) 'fennel-indent-function)))
      (cond ((member (char-after open-paren) '(?\[ ?\{))
             (goto-char open-paren)
             (1+ (current-column)))
            ((eq method 'defun)
             (lisp-indent-defform state indent-point))
            ((integerp method)
             (lisp-indent-specform method state indent-point normal-indent))
            (method
             (funcall method indent-point state))))))

;;;###autoload
(define-derived-mode fennel-mode lisp-mode "Fennel"
  "Major mode for editing Fennel code.

\\{fennel-mode-map}"
  (add-to-list 'imenu-generic-expression `(nil ,fennel-local-fn-pattern 1))
  (make-local-variable 'fennel-module-name)
  (set (make-local-variable 'indent-tabs-mode) nil)
  (set (make-local-variable 'inferior-lisp-program) fennel-program)
  (set (make-local-variable 'lisp-indent-function) 'fennel-indent-function)
  (set (make-local-variable 'lisp-doc-string-elt-property) 'fennel-doc-string-elt)
  (set (make-local-variable 'comment-end) "")
  (set (make-local-variable 'inferior-lisp-load-command)
       ;; won't work if the fennel module name has changed but beats nothing
       "((. (require :fennel) :dofile) %s)")
<<<<<<< HEAD
  (set (make-local-variable 'completion-at-point-functions) '(fennel-complete))
=======
  (set (make-local-variable 'lisp-arglist-command) fennel-arglist-command)
  (make-local-variable 'completion-at-point-functions)
  (add-to-list 'completion-at-point-functions 'fennel-complete)
>>>>>>> 2bb0e828
  (set-syntax-table fennel-mode-syntax-table)
  (fennel-font-lock-setup)
  ;; work around slime bug: https://gitlab.com/technomancy/fennel-mode/issues/3
  (when (fboundp 'slime-mode)
    (slime-mode -1))
  (add-hook 'paredit-mode-hook #'fennel-paredit-setup nil t))

(defun fennel-paredit-setup ()
  "Setup paredit keys."
  (define-key fennel-mode-map "{" #'paredit-open-curly)
  (define-key fennel-mode-map "}" #'paredit-close-curly))

(defun fennel-get-module (ask? last-module)
  "Ask for the name of a module for the current file; return keyword.

If ASK? or LAST-MODULE were not supplied, asks for the name of a module."
  (let ((module (if (or ask? (not last-module))
                    (read-string "Module: " (or last-module (file-name-base nil)))
                  last-module)))
    (setq fennel-module-name module) ; remember for next time
    (intern (concat ":" module))))

(defun fennel-reload-form (module-keyword)
  "Return a string of the code to reload the MODULE-KEYWORD module."
  (format "%s\n" `(let [old (require ,module-keyword)
                            _ (tset package.loaded ,module-keyword nil)
                            (ok new) (pcall require ,module-keyword)
                            ;; keep the old module if reload failed
                            new (if (not ok) (do (print new) old) new)]
                    ;; if the module isn't a table then we can't make
                    ;; changes which affect already-loaded code, but if
                    ;; it is then we should splice new values into the
                    ;; existing table and remove values that are gone.
                    (when (and (= (type old) :table) (= (type new) :table))
                      (each [k v (pairs new)]
                            (tset old k v))
                      (each [k (pairs old)]
                            ;; the elisp reader is picky about where . can be
                            (when (= nil (,"." new k))
                              (tset old k nil)))
                      (tset package.loaded ,module-keyword old)))))

(defun fennel-reload (ask?)
  "Reload the module for the current file.

ASK? forces module name prompt.

Tries to reload in a way that makes it retroactively visible; if
the module returns a table, then existing references to the same
module will have their contents updated with the new
value.  Requires installing `fennel.searcher'.

Queries the user for a module name upon first run for a given
buffer, or when given a prefix arg."
  (interactive "P")
  (comint-check-source buffer-file-name)
  (let* ((module (fennel-get-module ask? fennel-module-name)))
    (when (and (file-exists-p (concat (file-name-base nil) ".lua"))
               (yes-or-no-p "Lua file for module exists; delete it first?"))
      (delete-file (concat (file-name-base nil) ".lua")))
    (comint-send-string (inferior-lisp-proc) (fennel-reload-form module)))
  (when fennel-mode-switch-to-repl-after-reload
    (switch-to-lisp t)))

(defun fennel-completions (input)
  "Query completions for the INPUT from the `inferior-lisp-proc'."
  (let ((command (format ",complete %s\n" input))
        (buf (get-buffer-create "*fennel-completion*")))
    (with-current-buffer buf
      (delete-region (point-min) (point-max))
      (with-current-buffer (process-buffer (inferior-lisp-proc))
        (comint-redirect-send-command command buf nil t))
      (accept-process-output (inferior-lisp-proc) 0.01)
      (goto-char (point-min))
      ;; readline makes completion slow; without this there's a race condition
      (when (not (search-forward inferior-lisp-prompt nil t))
        (sleep-for 0.05)
        (accept-process-output (inferior-lisp-proc) 0.01))
      (move-end-of-line nil)
      (let ((contents (buffer-substring-no-properties (point-min) (point))))
        ;; readline will insert ansi escape codes; gotta strip them out
        (split-string (ansi-color-apply contents))))))

(defun fennel-complete ()
  "Return a list of completion data for `completion-at-point'.

Requires Fennel 0.9.3+."
  (interactive)
  (let ((bounds (bounds-of-thing-at-point 'symbol))
        (completions (fennel-completions (symbol-at-point))))
    (list (car bounds) (cdr bounds) completions)))

(defun fennel-find-definition-go (location)
  "Go to the definition LOCATION."
  (when (string-match "^@\\(.+\\)!\\(.+\\)" location)
    (let ((file (match-string 1 location))
          (line (string-to-number (match-string 2 location))))
      (when file (find-file file))
      (when line
        (goto-char (point-min))
        (forward-line (1- line))))))

(defun fennel-find-definition-for (identifier)
  "Find the definition of IDENTIFIER."
  (let ((tempfile (make-temp-file "fennel-find-")))
    (comint-send-string
     (inferior-lisp-proc)
     (format "%s\n"
             `(with-open [f (io.open ,(format "\"%s\"" tempfile) :w)]
                         (match (-?> ,identifier (debug.getinfo))
                                {:what :Lua
                                : source : linedefined} (f:write source :! linedefined)))))
    (sit-for 0.1)
    (unwind-protect
        (when (file-exists-p tempfile)
          (with-temp-buffer
            (insert-file-contents tempfile)
            (delete-file tempfile)
            (buffer-substring-no-properties (point-min) (point-max)))))))

(defun fennel-find-definition (identifier)
  "Jump to the definition of the function IDENTIFIER at point.
This will only work when the reference to the function is in scope for the repl;
for instance if you have already entered (local foo (require :foo)) then foo.bar
can be resolved.  It also requires line number correlation."
  (interactive (list (read-string "Find definition: ")))
  (xref-push-marker-stack (point-marker))
  (fennel-find-definition-go (fennel-find-definition-for identifier)))

(defvar fennel-module-history nil)
(defvar fennel-field-history nil)

(defun fennel-find-module-field (module fields-string)
  "Find FIELDS-STRING in the MODULE."
  (let ((tempfile (make-temp-file "fennel-module-"))
        (fields (mapcar (apply-partially 'concat ":")
                        (split-string fields-string "\\."))))
    (comint-send-string
     (inferior-lisp-proc)
     (format "%s\n"
             `(with-open [f (io.open ,(format "\"%s\"" tempfile) :w)]
                         (match (-?> (,"." (require ,(format "\"%s\"" module)) ,@fields)
                                     (debug.getinfo))
                                {:what :Lua
                                : source : linedefined} (f:write source :! linedefined)))))
    (sit-for 0.1)
    (unwind-protect
        (when (file-exists-p tempfile)
          (with-temp-buffer
            (insert-file-contents tempfile)
            (delete-file tempfile)
            (buffer-substring-no-properties (point-min) (point-max)))))))

(defun fennel-find-module-definition ()
  "Ask for the module and the definition to find in that module."
  (interactive)
  (let* ((module (read-from-minibuffer "Find in module: " nil nil nil
                                       'fennel-module-history
                                       (car fennel-module-history)))
         (fields (read-from-minibuffer "Find module field: " nil nil nil
                                       'fennel-field-history
                                       (car fennel-field-history))))
    (xref-push-marker-stack (point-marker))
    (fennel-find-definition-go (fennel-find-module-field module fields))))

(defun fennel-find-definition-pop ()
  "Return point to previous position in previous buffer."
  (interactive)
  (require 'etags)
  (let ((marker (xref-pop-marker-stack)))
    (switch-to-buffer (marker-buffer marker))
    (goto-char (marker-position marker))))

(defun fennel-view-compilation ()
  "Compile the current buffer and view the output."
  (interactive)
  (let ((compile-command (format "fennel --compile %s" (buffer-file-name))))
    (switch-to-buffer (format "*fennel %s*" (buffer-name)))
    (read-only-mode -1)
    (delete-region (point-min) (point-max))
    (insert (shell-command-to-string compile-command))
    (lua-mode)
    (read-only-mode)
    (goto-char (point-min))))

(defun fennel-repl (ask-for-command? &optional buffer)
  "Switch to the fennel repl BUFFER, or start a new one if needed.

If ASK-FOR-COMMAND? was supplied, asks for command to start the
REPL.  If optional BUFFER is supplied it is used as the last
buffer before starting the REPL.

Return this buffer."
  (interactive "P")
  (if (eq major-mode 'fennel-repl-mode)
      (when fennel-repl--last-fennel-buffer
        (switch-to-buffer-other-window fennel-repl--last-fennel-buffer))
    (let ((last-buf (or buffer (current-buffer)))
          (repl-buf (or (get-buffer fennel-repl--buffer)
                        (fennel-repl--start ask-for-command?))))
      (with-current-buffer repl-buf
        (setq fennel-repl--last-fennel-buffer last-buf))
      (pop-to-buffer repl-buf))))

(defun fennel-format ()
  "Run fnlfmt on the current buffer."
  (interactive)
  (shell-command-on-region (point-min) (point-max) "fnlfmt -" nil t))

(define-key fennel-mode-map (kbd "M-.") 'fennel-find-definition)
(define-key fennel-mode-map (kbd "M-,") 'fennel-find-definition-pop)
(define-key fennel-mode-map (kbd "M-'") 'fennel-find-module-definition)
(define-key fennel-mode-map (kbd "C-c C-k") 'fennel-reload)
(define-key fennel-mode-map (kbd "C-c C-l") 'fennel-view-compilation)
(define-key fennel-mode-map (kbd "C-c C-z") 'fennel-repl)
(define-key fennel-mode-map (kbd "C-c C-t") 'fennel-format)
(define-key fennel-mode-map (kbd "C-c C-f") 'fennel-show-documentation)
(define-key fennel-mode-map (kbd "C-c C-d") 'fennel-show-documentation)
(define-key fennel-mode-map (kbd "C-c C-v") 'fennel-show-variable-documentation)
(define-key fennel-mode-map (kbd "C-c C-a") 'fennel-show-arglist)

(put 'lambda 'fennel-indent-function 'defun)
(put 'λ 'fennel-indent-function 'defun)
(put 'fn 'fennel-indent-function 'defun)
(put 'while 'fennel-indent-function 'defun)
(put 'do 'fennel-indent-function 0)
(put 'let 'fennel-indent-function 1)
(put 'when 'fennel-indent-function 1)
(put 'for 'fennel-indent-function 1)
(put 'each 'fennel-indent-function 1)
(put 'eval-compiler 'fennel-indent-function 'defun)
(put 'macro 'fennel-indent-function 'defun)
(put 'doto 'fennel-indent-function 1)
(put 'match 'fennel-indent-function 1)
(put 'with-open 'fennel-indent-function 1)
(put 'collect 'fennel-indent-function 1)
(put 'icollect 'fennel-indent-function 1)
(put 'pick-values 'fennel-indent-function 1)

;;;###autoload
(add-to-list 'auto-mode-alist '("\\.fnl\\'" . fennel-mode))

(provide 'fennel-mode)
;;; fennel-mode.el ends here<|MERGE_RESOLUTION|>--- conflicted
+++ resolved
@@ -108,16 +108,12 @@
 (define-derived-mode fennel-repl-mode inferior-lisp-mode "Fennel REPL"
   "Major mode for Fennel REPL."
   (set (make-local-variable 'inferior-lisp-prompt) ">> ")
-<<<<<<< HEAD
   (set (make-local-variable 'lisp-indent-function) 'fennel-indent-function)
   (set (make-local-variable 'lisp-doc-string-elt-property) 'fennel-doc-string-elt)
   (set (make-local-variable 'comment-end) "")
-  (set (make-local-variable 'completion-at-point-functions) '(fennel-complete)))
-=======
-  (set (make-local-variable 'lisp-arglist-command) fennel-arglist-command)
   (make-local-variable 'completion-at-point-functions)
   (add-to-list 'completion-at-point-functions 'fennel-complete))
->>>>>>> 2bb0e828
+
 
 (define-key fennel-repl-mode-map (kbd "TAB") 'completion-at-point)
 (define-key fennel-repl-mode-map (kbd "C-c C-f") 'fennel-show-documentation)
@@ -258,13 +254,8 @@
   (set (make-local-variable 'inferior-lisp-load-command)
        ;; won't work if the fennel module name has changed but beats nothing
        "((. (require :fennel) :dofile) %s)")
-<<<<<<< HEAD
-  (set (make-local-variable 'completion-at-point-functions) '(fennel-complete))
-=======
-  (set (make-local-variable 'lisp-arglist-command) fennel-arglist-command)
   (make-local-variable 'completion-at-point-functions)
   (add-to-list 'completion-at-point-functions 'fennel-complete)
->>>>>>> 2bb0e828
   (set-syntax-table fennel-mode-syntax-table)
   (fennel-font-lock-setup)
   ;; work around slime bug: https://gitlab.com/technomancy/fennel-mode/issues/3
